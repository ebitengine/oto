--- conflicted
+++ resolved
@@ -35,7 +35,6 @@
 	avAudioSessionErrorCodeSiriIsRecording    = 0x73697269 // 'siri'
 )
 
-<<<<<<< HEAD
 const (
 	kAudioFormatLinearPCM = 0x6C70636D //'lpcm'
 )
@@ -80,15 +79,15 @@
 	gpAudioQueueEnqueueBuffer  = purego.Dlsym(toolbox, "AudioQueueEnqueueBuffer")
 )
 
-func newAudioQueue(sampleRate, channelNum, bitDepthInBytes int) (_AudioQueueRef, []_AudioQueueBufferRef, error) {
+func newAudioQueue(sampleRate, channelCount, bitDepthInBytes int) (_AudioQueueRef, []_AudioQueueBufferRef, error) {
 	desc := _AudioStreamBasicDescription{
 		mSampleRate:       float64(sampleRate),
 		mFormatID:         uint32(kAudioFormatLinearPCM),
 		mFormatFlags:      uint32(kAudioFormatFlagIsFloat),
-		mBytesPerPacket:   uint32(channelNum * float32SizeInBytes),
+		mBytesPerPacket:   uint32(channelCount * float32SizeInBytes),
 		mFramesPerPacket:  1,
-		mBytesPerFrame:    uint32(channelNum * float32SizeInBytes),
-		mChannelsPerFrame: uint32(channelNum),
+		mBytesPerFrame:    uint32(channelCount * float32SizeInBytes),
+		mChannelsPerFrame: uint32(channelCount),
 		mBitsPerChannel:   uint32(8 * float32SizeInBytes),
 	}
 
@@ -96,27 +95,6 @@
 	if osstatus, _, _ := purego.SyscallN(gpAudioQueueNewOutput,
 		uintptr(unsafe.Pointer(&desc)),
 		objc.NewCallback(oto_render),
-=======
-func newAudioQueue(sampleRate, channelCount, bitDepthInBytes int) (C.AudioQueueRef, []C.AudioQueueBufferRef, error) {
-	desc := C.AudioStreamBasicDescription{
-		mSampleRate:       C.double(sampleRate),
-		mFormatID:         C.kAudioFormatLinearPCM,
-		mFormatFlags:      C.kAudioFormatFlagIsFloat,
-		mBytesPerPacket:   C.UInt32(channelCount * float32SizeInBytes),
-		mFramesPerPacket:  1,
-		mBytesPerFrame:    C.UInt32(channelCount * float32SizeInBytes),
-		mChannelsPerFrame: C.UInt32(channelCount),
-		mBitsPerChannel:   C.UInt32(8 * float32SizeInBytes),
-	}
-
-	var audioQueue C.AudioQueueRef
-	if osstatus := C.AudioQueueNewOutput(
-		&desc,
-		(C.AudioQueueOutputCallback)(C.oto_render),
-		nil,
-		(C.CFRunLoopRef)(0),
-		(C.CFStringRef)(0),
->>>>>>> 58bb4e01
 		0,
 		0, //CFRunLoopRef
 		0, //CFStringRef
@@ -140,7 +118,7 @@
 
 type context struct {
 	sampleRate      int
-	channelCount    int
+	channelCount      int
 	bitDepthInBytes int
 
 	audioQueue      _AudioQueueRef
@@ -163,7 +141,7 @@
 
 	c := &context{
 		sampleRate:      sampleRate,
-		channelCount:    channelCount,
+		channelCount:      channelCount,
 		bitDepthInBytes: bitDepthInBytes,
 		cond:            sync.NewCond(&sync.Mutex{}),
 		players:         newPlayers(),
@@ -240,6 +218,7 @@
 func (c *context) Suspend() error {
 	c.cond.L.Lock()
 	defer c.cond.L.Unlock()
+	
 	if err := c.err.Load(); err != nil {
 		return err.(error)
 	}
